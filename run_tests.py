--- conflicted
+++ resolved
@@ -78,20 +78,12 @@
             if ";" in backend:
                 # This is a frontend test
                 backend, frontend = backend.split(";")
-<<<<<<< HEAD
                 command = f'docker run --rm --env REDIS_URL={redis_url} --env REDIS_PASSWD={redis_pass} -v "$(pwd)":/ivy -v "$(pwd)"/.hypothesis:/.hypothesis unifyai/multiversion:latest /opt/miniconda/envs/multienv/bin/python -m pytest --tb=short {test} --backend={backend} --frontend={frontend}'
-=======
-                command = f'docker run --rm --env REDIS_URL={redis_url} --env REDIS_PASSWD={redis_pass} -v "$(pwd)":/ivy -v "$(pwd)"/.hypothesis:/.hypothesis unifyai/multiversion:latest /opt/miniconda/envs/multienv/bin/python -m pytest --tb=short {test} --backend={backend} --frontend={frontend}'  # noqa
->>>>>>> 7da56cf2
                 print(command)
                 ret = os.system(command)
             else:
                 ret = os.system(
-<<<<<<< HEAD
                     f'docker run --rm --env REDIS_URL={redis_url} --env REDIS_PASSWD={redis_pass} -v "$(pwd)":/ivy -v "$(pwd)"/.hypothesis:/.hypothesis unifyai/multiversion:latest /opt/miniconda/envs/multienv/bin/python -m pytest --tb=short {test} --backend={backend}'
-=======
-                    f'docker run --rm --env REDIS_URL={redis_url} --env REDIS_PASSWD={redis_pass} -v "$(pwd)":/ivy -v "$(pwd)"/.hypothesis:/.hypothesis unifyai/multiversion:latest /opt/miniconda/envs/multienv/bin/python -m pytest --tb=short {test} --backend={backend}'  # noqa
->>>>>>> 7da56cf2
                 )
             if ret != 0:
                 failed = True
@@ -131,20 +123,12 @@
             print(coll, submod, test_fn)
             if with_gpu:
                 ret = os.system(
-<<<<<<< HEAD
-                    f'docker run -it --rm --gpus all --env REDIS_URL={redis_url} --env REDIS_PASSWD={redis_pass} -v "$(pwd)":/ivy -v "$(pwd)"/.hypothesis:/.hypothesis unifyai/ivy:latest-gpu python3 -m pytest --tb=short {test} --backend {backend} --device gpu:0'
-=======
                     f'docker run -it --rm --gpus all --env REDIS_URL={redis_url} --env REDIS_PASSWD={redis_pass} -v "$(pwd)":/ivy -v "$(pwd)"/.hypothesis:/.hypothesis unifyai/ivy:latest-gpu python3 -m pytest --tb=short {test} --backend {backend} --device gpu:0'  # noqa
->>>>>>> 7da56cf2
                     # noqa
                 )
             else:
                 ret = os.system(
-<<<<<<< HEAD
-                    f'docker run --rm --env REDIS_URL={redis_url} --env REDIS_PASSWD={redis_pass} -v "$(pwd)":/ivy -v "$(pwd)"/.hypothesis:/.hypothesis unifyai/ivy:latest python3 -m pytest --tb=short {test} --backend {backend}'
-=======
                     f'docker run --rm --env REDIS_URL={redis_url} --env REDIS_PASSWD={redis_pass} -v "$(pwd)":/ivy -v "$(pwd)"/.hypothesis:/.hypothesis unifyai/ivy:latest python3 -m pytest --tb=short {test} --backend {backend}'  # noqa
->>>>>>> 7da56cf2
                     # noqa
                 )
             if ret != 0:
