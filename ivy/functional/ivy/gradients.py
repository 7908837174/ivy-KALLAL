"""Collection of gradient Ivy functions."""

# local
import ivy
import ivy as _ivy
from typing import Union
from ivy.backend_handler import current_backend as _cur_backend
<<<<<<< HEAD
from ivy.func_wrapper import to_native_arrays_and_back, handle_out_argument, inputs_to_native_arrays
=======
from ivy.func_wrapper import (
    to_native_arrays_and_back,
    handle_out_argument,
    inputs_to_native_arrays,
)
>>>>>>> daba7482


# Extra #
# ------#

with_grads_stack = list()


class GradientTracking:
    """"""

    # noinspection PyShadowingNames
    def __init__(self, with_grads):
        self._with_grads = with_grads

    def __enter__(self):
        set_with_grads(self._with_grads)
        return self

    def __exit__(self, exc_type, exc_val, exc_tb):
        unset_with_grads()
        return self


# Gradient Mode #

# noinspection PyShadowingNames
def with_grads(with_grads=None):
    """Summary.

    Parameters
    ----------
    with_grads
         (Default value = None)

    Returns
    -------
    ret

    """
    if _ivy.exists(with_grads):
        assert with_grads in [True, False]
        return with_grads
    global with_grads_stack
    if not with_grads_stack:
        with_grads_stack = [True]
    return with_grads_stack[-1]


# noinspection PyShadowingNames
def set_with_grads(with_grads):
    """Summary.

    Parameters
    ----------
    with_grads

    """
    assert with_grads in [True, False]
    global with_grads_stack
    with_grads_stack.append(with_grads)


def unset_with_grads():
    """"""
    global with_grads_stack
    if with_grads_stack:
        with_grads_stack.pop(-1)


# Variables #


@to_native_arrays_and_back
@handle_out_argument
def variable(x: Union[ivy.Array, ivy.NativeArray]) -> ivy.Variable:
    """Creates a variable, which supports gradient computation.

    Parameters
    ----------
    x
        An ivy array.

    Returns
    -------
    ret
        An ivy variable, supporting gradient computation.

    """
    return _cur_backend(x).variable(x)


@inputs_to_native_arrays
def is_variable(x, exclusive=False):
    """Determines whether the input is a variable or not.

    Parameters
    ----------
    x
        An ivy array.
    exclusive
        Whether to check if the data type is exclusively a variable, rather than an
        array. For frameworks like JAX that do not have exclusive variable types, the
        function will always return False if this flag is set, otherwise the check is
        the same for general arrays. Default is False.

    Returns
    -------
    ret
        Boolean, true if x is a trainable variable, false otherwise.

    """
    return _cur_backend(x).is_variable(x, exclusive)


@to_native_arrays_and_back
@handle_out_argument
def variable_data(x):
    """Some backends wrap arrays in a dedicated variable class. For those frameworks,
    this function returns that wrapped array. For frameworks which do not have a
    dedicated variable class, the function returns the data passed in.

    Parameters
    ----------
    x
        An ivy variable.

    Returns
    -------
    ret
        The internal data stored by the variable

    """
    return _cur_backend(x).variable_data(x)


@to_native_arrays_and_back
@handle_out_argument
def stop_gradient(x, preserve_type=True):
    """Stops gradient computation.

    Parameters
    ----------
    x
        Array for which to stop the gradient.
    preserve_type
        Whether to preserve the input type (ivy.Variable or ivy.Array),
        otherwise an array is always returned. Default is True.
    preserve_type
        bool, optional (Default value = True)

    Returns
    -------
    ret
        The same array x, but with no gradient information.

    """
    return _cur_backend(x).stop_gradient(x, preserve_type)


# AutoGrad #


@to_native_arrays_and_back
def execute_with_gradients(func, xs, retain_grads=False):
    """Call function func with input of xs variables, and return func first output y,
    the gradients [dy/dx for x in xs], and any other function outputs after the returned
    y value.

    Parameters
    ----------
    func
        Function for which we compute the gradients of the output with respect to xs
        input.
    xs
        Variables for which to compute the function gradients with respective to.
    retain_grads
        Whether to retain the gradients of the returned values. (Default value = False)

    Returns
    -------
    ret
        the function first output y, the gradients [dy/dx for x in xs], and any other
        extra function outputs

    """
    return _cur_backend(None).execute_with_gradients(func, xs, retain_grads)


# Optimizer Steps #


@to_native_arrays_and_back
def adam_step(dcdws, mw, vw, step, beta1=0.9, beta2=0.999, epsilon=1e-7):
    """Compute adam step delta, given the derivatives of some cost c with respect to ws,
    using ADAM update. `[reference]

    <https://en.wikipedia.org/wiki/Stochastic_gradient_descent#Adam>`_

    Parameters
    ----------
    dcdws
        Derivates of the cost c with respect to the weights ws, [dc/dw for w in ws].
    mw
        running average of the gradients
    vw
        running average of second moments of the gradients
    step
        training step
    beta1
        gradient forgetting factor (Default value = 0.9)
    beta2
        second moment of gradient forgetting factor (Default value = 0.999)
    epsilon
        divisor during adam update, preventing division by zero (Default value = 1e-7)

    Returns
    -------
    ret
        The adam step delta.

    """
    step = float(_ivy.to_scalar(step))
    mw = dcdws.map(lambda dcdw, kc: beta1 * mw[kc] + (1 - beta1) * dcdw)
    dcdws_sqrd = dcdws**2
    vw = dcdws_sqrd.map(lambda dcdw_sqrd, kc: beta2 * vw[kc] + (1 - beta2) * dcdw_sqrd)
    beta1_pow = beta1**step
    beta2_pow = beta2**step
    alpha = (1 - beta2_pow) ** 0.5 / (1 - beta1_pow + epsilon)
    return mw.map(lambda m, kc: (alpha * m / (vw[kc] ** 0.5 + epsilon))), mw, vw


# Optimizer Updates #


@to_native_arrays_and_back
def optimizer_update(ws, effective_grads, lr, inplace=None, stop_gradients=True):
    """Update weights ws of some function, given the true or effective derivatives of
    some cost c with respect to ws, [dc/dw for w in ws].

    Parameters
    ----------
    ws
        Weights of the function to be updated.
    effective_grads
        Effective gradients of the cost c with respect to the weights ws,
        [dc/dw for w in ws].
    lr
        Learning rate(s), the rate(s) at which the weights should be updated relative to
        the gradient.
    inplace
        Whether to perform the operation inplace, for backends which support inplace
        variable updates, and handle gradients behind the scenes such as PyTorch. If the
        update step should form part of a computation graph (i.e. higher order
        optimization), then this should be set to False. Default is True, provided the
        backend framework supports it.
    stop_gradients
        Whether to stop the gradients of the variables after each gradient step.
        Default is True.

    Returns
    -------
    ret
        The new function weights ws_new, following the optimizer updates.

    """
    inplace = _ivy.default(inplace, _ivy.inplace_variables_supported())
    layerwise_lr = isinstance(lr, _ivy.Container)
    deltas = effective_grads.map(
        lambda eff_grad, kc: ((lr[kc] if layerwise_lr else lr) * eff_grad)
    )
    if inplace:
        ws = ws.map(lambda w, kc: _ivy.inplace_decrement(w, deltas[kc]))
    else:
        ws = ws.map(lambda w, kc: -deltas[kc] + w)
    if stop_gradients:
        return ws.stop_gradients(preserve_type=True)
    return ws


@to_native_arrays_and_back
def gradient_descent_update(ws, dcdws, lr, inplace=None, stop_gradients=True):
    """Update weights ws of some function, given the derivatives of some cost c with
    respect to ws, [dc/dw for w in ws].

    Parameters
    ----------
    ws
        Weights of the function to be updated.
    dcdws
        Derivates of the cost c with respect to the weights ws, [dc/dw for w in ws].
    lr
        Learning rate(s), the rate(s) at which the weights should be updated relative to
        the gradient.
    inplace
        Whether to perform the operation inplace, for backends which support inplace
        variable updates, and handle gradients behind the scenes such as PyTorch. If the
        update step should form part of a computation graph (i.e. higher order
        optimization), then this should be set to False. Default is True, provided the
        backend framework supports it.
    stop_gradients
        Whether to stop the gradients of the variables after each gradient step.
        Default is True.

    Returns
    -------
    ret
        The new function weights ws_new, following the gradient descent updates.

    """
    return optimizer_update(ws, dcdws, lr, inplace, stop_gradients)


@to_native_arrays_and_back
def lars_update(ws, dcdws, lr, decay_lambda=0, inplace=None, stop_gradients=True):
    """Update weights ws of some function, given the derivatives of some cost c with
    respect to ws, [dc/dw for w in ws], by applying Layerwise Adaptive Rate Scaling
    (LARS) method.

    Parameters
    ----------
    ws
        Weights of the function to be updated.
    dcdws
        Derivates of the cost c with respect to the weights ws, [dc/dw for w in ws].
    lr
        Learning rate, the rate at which the weights should be updated relative to the
        gradient.
    decay_lambda
        The factor used for weight decay. Default is zero.
    inplace
        Whether to perform the operation inplace, for backends which support inplace
        variable updates, and handle gradients behind the scenes such as PyTorch. If the
        update step should form part of a computation graph (i.e. higher order
        optimization), then this should be set to False. Default is True, provided the
        backend framework supports it.
    stop_gradients
        Whether to stop the gradients of the variables after each gradient step.
        Default is True.

    Returns
    -------
    ret
        The new function weights ws_new, following the LARS updates.

    """
    ws_norm = ws.vector_norm()
    lr = _ivy.stable_divide(ws_norm * lr, dcdws.vector_norm())
    if decay_lambda > 0:
        lr /= ws_norm * decay_lambda
    return gradient_descent_update(ws, dcdws, lr, inplace, stop_gradients)


@to_native_arrays_and_back
def adam_update(
    ws,
    dcdws,
    lr,
    mw_tm1,
    vw_tm1,
    step,
    beta1=0.9,
    beta2=0.999,
    epsilon=1e-7,
    inplace=None,
    stop_gradients=True,
):
    """Update weights ws of some function, given the derivatives of some cost c with
    respect to ws, using ADAM update. `[reference]

    <https://en.wikipedia.org/wiki/Stochastic_gradient_descent#Adam>`_

    Parameters
    ----------
    ws
        Weights of the function to be updated.
    dcdws
        Derivates of the cost c with respect to the weights ws, [dc/dw for w in ws].
    lr
        Learning rate(s), the rate(s) at which the weights should be updated relative to
        the gradient.
    mw_tm1
        running average of the gradients, from the previous time-step.
    vw_tm1
        running average of second moments of the gradients, from the previous time-step.
    step
        training step
    beta1
        gradient forgetting factor (Default value = 0.9)
    beta2
        second moment of gradient forgetting factor (Default value = 0.999)
    epsilon
        divisor during adam update, preventing division by zero (Default value = 1e-7)
    inplace
        Whether to perform the operation inplace, for backends which support inplace
        variable updates, and handle gradients behind the scenes such as PyTorch. If the
        update step should form part of a computation graph (i.e. higher order
        optimization), then this should be set to False. Default is True, provided the
        backend framework supports it.
    stop_gradients
        Whether to stop the gradients of the variables after each gradient step.
        Default is True.

    Returns
    -------
    ret
        The new function weights ws_new, and also new mw and vw, following the adam
        updates.

    """
    effective_grads, mw, vw = adam_step(
        dcdws, mw_tm1, vw_tm1, step, beta1, beta2, epsilon
    )
    return optimizer_update(ws, effective_grads, lr, inplace, stop_gradients), mw, vw


@to_native_arrays_and_back
def lamb_update(
    ws,
    dcdws,
    lr,
    mw_tm1,
    vw_tm1,
    step,
    beta1=0.9,
    beta2=0.999,
    epsilon=1e-7,
    max_trust_ratio=10,
    decay_lambda=0,
    inplace=None,
    stop_gradients=True,
):
    """Update weights ws of some function, given the derivatives of some cost c with
    respect to ws, [dc/dw for w in ws], by applying LAMB method.

    Parameters
    ----------
    ws
        Weights of the function to be updated.
    dcdws
        Derivates of the cost c with respect to the weights ws, [dc/dw for w in ws].
    lr
        Learning rate(s), the rate(s) at which the weights should be updated relative to
        the gradient.
    mw_tm1
        running average of the gradients, from the previous time-step.
    vw_tm1
        running average of second moments of the gradients, from the previous time-step.
    step
        training step
    beta1
        gradient forgetting factor (Default value = 0.9)
    beta2
        second moment of gradient forgetting factor (Default value = 0.999)
    epsilon
        divisor during adam update, preventing division by zero (Default value = 1e-7)
    max_trust_ratio
        The maximum value for the trust ratio. Default is 10.
    decay_lambda
        The factor used for weight decay. Default is zero.
    inplace
        Whether to perform the operation inplace, for backends which support inplace
        variable updates, and handle gradients behind the scenes such as PyTorch. If the
        update step should form part of a computation graph (i.e. higher order
        optimization), then this should be set to False. Default is True, provided the
        backend framework supports it.
    stop_gradients
        Whether to stop the gradients of the variables after each gradient step.
        Default is True.

    Returns
    -------
    ret
        The new function weights ws_new, following the LARS updates.

    """
    r1 = ws.vector_norm()
    eff_grads, mw, vw = adam_step(dcdws, mw_tm1, vw_tm1, step, beta1, beta2, epsilon)
    if decay_lambda > 0:
        r2 = (eff_grads + decay_lambda * ws).norm()
    else:
        r2 = eff_grads.vector_norm()
    r = _ivy.stable_divide(r1, r2).minimum(max_trust_ratio)
    lr = r * lr
    return optimizer_update(ws, eff_grads, lr, inplace, stop_gradients), mw, vw<|MERGE_RESOLUTION|>--- conflicted
+++ resolved
@@ -5,15 +5,11 @@
 import ivy as _ivy
 from typing import Union
 from ivy.backend_handler import current_backend as _cur_backend
-<<<<<<< HEAD
-from ivy.func_wrapper import to_native_arrays_and_back, handle_out_argument, inputs_to_native_arrays
-=======
 from ivy.func_wrapper import (
     to_native_arrays_and_back,
     handle_out_argument,
     inputs_to_native_arrays,
 )
->>>>>>> daba7482
 
 
 # Extra #
