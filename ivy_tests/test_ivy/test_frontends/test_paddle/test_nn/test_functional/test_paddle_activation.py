# global
from hypothesis import strategies as st

# local
import ivy_tests.test_ivy.helpers as helpers
from ivy_tests.test_ivy.helpers import handle_frontend_test


# selu
@handle_frontend_test(
    fn_tree="paddle.nn.functional.selu",
    dtype_and_x=helpers.dtype_and_values(
        available_dtypes=helpers.get_dtypes("valid"),
        safety_factor_scale="log",
        small_abs_safety_factor=20,
    ),
    scale=helpers.ints(min_value=2, max_value=10),
    alpha=helpers.ints(min_value=1, max_value=10),
)
def test_paddle_selu(
    *,
    dtype_and_x,
    scale,
    alpha,
    on_device,
    fn_tree,
    frontend,
    test_flags,
):
    input_dtype, x = dtype_and_x
    helpers.test_frontend_function(
        input_dtypes=input_dtype,
        frontend=frontend,
        test_flags=test_flags,
        fn_tree=fn_tree,
        on_device=on_device,
        x=x[0],
        alpha=alpha,
        scale=scale,
    )


# hardshrink
@handle_frontend_test(
    fn_tree="paddle.nn.functional.hardshrink",
    dtype_and_x=helpers.dtype_and_values(
        available_dtypes=helpers.get_dtypes("valid"),
    ),
    threshold=helpers.floats(min_value=0, max_value=1, exclude_min=True),
)
def test_paddle_hardshrink(
    *,
    dtype_and_x,
    threshold,
    on_device,
    fn_tree,
    frontend,
    test_flags,
):
    input_dtype, x = dtype_and_x
    helpers.test_frontend_function(
        input_dtypes=input_dtype,
        frontend=frontend,
        test_flags=test_flags,
        fn_tree=fn_tree,
        on_device=on_device,
        x=x[0],
        threshold=threshold,
    )


# hardtanh
@handle_frontend_test(
    fn_tree="paddle.nn.functional.hardtanh",
    dtype_and_x=helpers.dtype_and_values(
        available_dtypes=helpers.get_dtypes("valid"),
    ),
    max_val=helpers.floats(min_value=0, max_value=1, exclude_min=True),
)
def test_paddle_hardtanh(
    *,
    dtype_and_x,
    max_val,
    on_device,
    fn_tree,
    frontend,
    test_flags,
):
    input_dtype, x = dtype_and_x
    max_min = max_val, -max_val
    helpers.test_frontend_function(
        input_dtypes=input_dtype,
        frontend=frontend,
        test_flags=test_flags,
        fn_tree=fn_tree,
        on_device=on_device,
        x=x[0],
        min=max_min[1],
        max=max_min[0],
    )


# gelu
@handle_frontend_test(
    fn_tree="paddle.nn.functional.gelu",
    dtype_and_x=helpers.dtype_and_values(
        available_dtypes=helpers.get_dtypes("valid"),
        safety_factor_scale="log",
        small_abs_safety_factor=20,
    ),
    approximate=st.booleans(),
)
def test_paddle_gelu(
    *,
    dtype_and_x,
    approximate,
    on_device,
    fn_tree,
    frontend,
    test_flags,
):
    input_dtype, x = dtype_and_x
    helpers.test_frontend_function(
        input_dtypes=input_dtype,
        frontend=frontend,
        test_flags=test_flags,
        fn_tree=fn_tree,
        on_device=on_device,
        rtol=1e-2,
        atol=1e-2,
        x=x[0],
        approximate=approximate,
    )


<<<<<<< HEAD
# softsign
@handle_frontend_test(
    fn_tree="paddle.nn.functional.softsign",
    dtype_and_x=helpers.dtype_and_values(
        available_dtypes=helpers.get_dtypes("valid"),
    ),
)
def test_paddle_softsign(
    *,
    dtype_and_x,
=======
# hardsigmoid
@handle_frontend_test(
    fn_tree="paddle.nn.functional.hardsigmoid",
    dtype_and_x=helpers.dtype_and_values(
        available_dtypes=helpers.get_dtypes("valid"),
    ),
    slope=helpers.ints(min_value=0, max_value=10),
    offset=helpers.ints(min_value=0, max_value=10),
)
def test_paddle_hardsigmoid(
    *,
    dtype_and_x,
    slope,
    offset,
>>>>>>> 5e7d9efb
    on_device,
    fn_tree,
    frontend,
    test_flags,
):
    input_dtype, x = dtype_and_x
    helpers.test_frontend_function(
        input_dtypes=input_dtype,
        frontend=frontend,
        test_flags=test_flags,
        fn_tree=fn_tree,
        on_device=on_device,
        x=x[0],
<<<<<<< HEAD
=======
        slope=slope,
        offset=offset,
>>>>>>> 5e7d9efb
    )<|MERGE_RESOLUTION|>--- conflicted
+++ resolved
@@ -133,18 +133,6 @@
     )
 
 
-<<<<<<< HEAD
-# softsign
-@handle_frontend_test(
-    fn_tree="paddle.nn.functional.softsign",
-    dtype_and_x=helpers.dtype_and_values(
-        available_dtypes=helpers.get_dtypes("valid"),
-    ),
-)
-def test_paddle_softsign(
-    *,
-    dtype_and_x,
-=======
 # hardsigmoid
 @handle_frontend_test(
     fn_tree="paddle.nn.functional.hardsigmoid",
@@ -159,7 +147,6 @@
     dtype_and_x,
     slope,
     offset,
->>>>>>> 5e7d9efb
     on_device,
     fn_tree,
     frontend,
@@ -173,9 +160,32 @@
         fn_tree=fn_tree,
         on_device=on_device,
         x=x[0],
-<<<<<<< HEAD
-=======
         slope=slope,
         offset=offset,
->>>>>>> 5e7d9efb
+    )
+
+
+# softsign
+@handle_frontend_test(
+    fn_tree="paddle.nn.functional.softsign",
+    dtype_and_x=helpers.dtype_and_values(
+        available_dtypes=helpers.get_dtypes("valid"),
+    ),
+)
+def test_paddle_softsign(
+    *,
+    dtype_and_x,
+    on_device,
+    fn_tree,
+    frontend,
+    test_flags,
+):
+    input_dtype, x = dtype_and_x
+    helpers.test_frontend_function(
+        input_dtypes=input_dtype,
+        frontend=frontend,
+        test_flags=test_flags,
+        fn_tree=fn_tree,
+        on_device=on_device,
+        x=x[0],
     )