--- conflicted
+++ resolved
@@ -810,19 +810,6 @@
     )
 
 
-<<<<<<< HEAD
-# erf
-@handle_frontend_method(
-    class_tree=CLASS_TREE,
-    init_tree="paddle.to_tensor",
-    method_name="erf",
-    dtype_and_x=helpers.dtype_and_values(
-        available_dtypes=helpers.get_dtypes("valid"),
-    ),
-)
-def test_paddle_erf(
-    dtype_and_x,
-=======
 # cholesky
 @handle_frontend_method(
     class_tree=CLASS_TREE,
@@ -834,27 +821,13 @@
 def test_paddle_cholesky(
     dtype_and_x,
     upper,
->>>>>>> b181621c
-    frontend_method_data,
-    init_flags,
-    method_flags,
-    frontend,
-    on_device,
-):
-    input_dtype, x = dtype_and_x
-<<<<<<< HEAD
-    helpers.test_frontend_method(
-        init_input_dtypes=input_dtype,
-        init_all_as_kwargs_np={
-            "data": x[0],
-        },
-        method_input_dtypes=input_dtype,
-        method_all_as_kwargs_np={},
-        frontend_method_data=frontend_method_data,
-        init_flags=init_flags,
-        method_flags=method_flags,
-        frontend=frontend,
-=======
+    frontend_method_data,
+    init_flags,
+    method_flags,
+    frontend,
+    on_device,
+):
+    input_dtype, x = dtype_and_x
     x = np.matmul(x.T, x) + np.identity(x.shape[0])
 
     helpers.test_frontend_method(
@@ -868,6 +841,38 @@
         frontend_method_data=frontend_method_data,
         init_flags=init_flags,
         method_flags=method_flags,
->>>>>>> b181621c
+        on_device=on_device,
+    )
+
+
+# erf
+@handle_frontend_method(
+    class_tree=CLASS_TREE,
+    init_tree="paddle.to_tensor",
+    method_name="erf",
+    dtype_and_x=helpers.dtype_and_values(
+        available_dtypes=helpers.get_dtypes("valid"),
+    ),
+)
+def test_paddle_erf(
+    dtype_and_x,
+    frontend_method_data,
+    init_flags,
+    method_flags,
+    frontend,
+    on_device,
+):
+    input_dtype, x = dtype_and_x
+    helpers.test_frontend_method(
+        init_input_dtypes=input_dtype,
+        init_all_as_kwargs_np={
+            "data": x[0],
+        },
+        method_input_dtypes=input_dtype,
+        method_all_as_kwargs_np={},
+        frontend_method_data=frontend_method_data,
+        init_flags=init_flags,
+        method_flags=method_flags,
+        frontend=frontend,
         on_device=on_device,
     )